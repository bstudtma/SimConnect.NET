--- conflicted
+++ resolved
@@ -321,34 +321,29 @@
                     var objectData = Marshal.PtrToStructure<SimConnectRecvSimObjectData>(data);
                     var requestId = objectData.RequestId;
 
-<<<<<<< HEAD
-                    SimConnectLogger.Debug($"SimVar response received: RequestId={requestId}, DefineId={objectData.DefineId}, Size={recv.Size}");
-
                     if (this.pendingRequests.TryGetValue(requestId, out var request))
                     {
-                        // Complete the request with the received data; recurring requests will keep the subscription alive
-                        CompleteRequest(request, data, dataSize);
-
-                        // Remove one-shot requests
                         var requestType = request.GetType();
+
+                        // If this is a SimVarRequest<>, complete it and only remove if it's not recurring
                         if (requestType.IsGenericType && requestType.GetGenericTypeDefinition() == typeof(SimVarRequest<>))
                         {
+                            // Complete the request with the received data; recurring requests will keep the subscription alive
+                            CompleteRequest(request, data, dataSize);
+
+                            // Remove one-shot requests
                             var prop = requestType.GetProperty("IsRecurring");
                             var isRecurring = prop != null && prop.PropertyType == typeof(bool) && (bool)(prop.GetValue(request) ?? false);
                             if (!isRecurring)
                             {
                                 this.pendingRequests.TryRemove(requestId, out _);
-=======
-                    if (this.pendingRequests.TryRemove(requestId, out var request))
-                    {
-                        // If this is a simple SimVarRequest<>, use existing completion logic
-                        if (request.GetType().IsGenericType && request.GetType().GetGenericTypeDefinition() == typeof(SimVarRequest<>))
-                        {
-                            CompleteRequest(request, data, dataSize);
+                            }
                         }
                         else
                         {
                             // Otherwise, treat as a struct T TaskCompletionSource stored by GetAsync<T>() struct overload
+                            // Remove first to avoid duplicate completion in rare races
+                            this.pendingRequests.TryRemove(requestId, out _);
                             try
                             {
                                 var definitionId = objectData.DefineId;
@@ -371,7 +366,6 @@
                                             var simConnectType = attr.DataType;
                                             var fieldType = field.FieldType;
                                             var simConnectSize = SimVarDataTypeSizing.GetDatumSizeBytes(simConnectType);
-                                            var fieldName = field.Name;
                                             object? value = ParseType(currentPtr, simConnectType, fieldType);
                                             field.SetValue(boxed, value);
                                             currentPtr = IntPtr.Add(currentPtr, simConnectSize);
@@ -392,7 +386,6 @@
                                 var tcsType = request.GetType();
                                 var setEx = tcsType.GetMethod("TrySetException", new[] { typeof(Exception) });
                                 setEx?.Invoke(request, new object[] { ex });
->>>>>>> ade2bb5e
                             }
                         }
                     }
